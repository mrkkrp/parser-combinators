--- conflicted
+++ resolved
@@ -31,11 +31,8 @@
     build-depends:    semigroups == 0.18.*
 
   exposed-modules:    Control.Applicative.Combinators
-<<<<<<< HEAD
+                      Control.Applicative.Combinators.NonEmpty
                       Control.Applicative.Permutations
-=======
-                      Control.Applicative.Combinators.NonEmpty
->>>>>>> 8d86f0d0
   if flag(dev)
     ghc-options:      -Wall -Werror
   else
