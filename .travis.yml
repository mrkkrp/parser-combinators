--- conflicted
+++ resolved
@@ -36,11 +36,7 @@
  - cabal build
  - cabal test --show-details=always
  - cabal sdist
-<<<<<<< HEAD
- - cabal haddock
-=======
- - cabal haddock | grep "100%" | wc -l | grep "2"
->>>>>>> df37cd90
+ - cabal haddock | grep "100%" | wc -l | grep "3"
 
 notifications:
   email: false